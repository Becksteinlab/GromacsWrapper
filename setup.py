# setuptools installation of GromacsWrapper
# Copyright (c) 2008-2011 Oliver Beckstein <orbeckst@gmail.com>
# Released under the GNU Public License 3 (or higher, your choice)
#
# See the files INSTALL and README for details or visit
# https://github.com/Becksteinlab/GromacsWrapper
from __future__ import with_statement
from setuptools import setup, find_packages

import versioneer

with open("README.rst") as readme:
    long_description = readme.read()


<<<<<<< HEAD
setup(
    name="GromacsWrapper",
    version=versioneer.get_version(),
    cmdclass=versioneer.get_cmdclass(),
    description="A Python wrapper around the Gromacs tools.",
    long_description=long_description,
    long_description_content_type="text/x-rst",
    author="Oliver Beckstein",
    author_email="orbeckst@gmail.com",
    license="GPLv3",
    url="https://github.com/Becksteinlab/GromacsWrapper",
    download_url="https://github.com/Becksteinlab/GromacsWrapper/downloads",
    keywords="science Gromacs analysis 'molecular dynamics'",
    classifiers=[
        "Development Status :: 4 - Beta",
        "Environment :: Console",
        "Intended Audience :: Science/Research",
        "License :: OSI Approved :: GNU General Public License (GPL)",
        "License :: OSI Approved :: BSD License",
        "Operating System :: POSIX",
        "Operating System :: MacOS :: MacOS X",
        "Operating System :: Microsoft :: Windows ",
        "Programming Language :: Python",
        "Programming Language :: Python :: 2",
        "Programming Language :: Python :: 2.7",
        "Programming Language :: Python :: 3",
        "Programming Language :: Python :: 3.6",
        "Programming Language :: Python :: 3.7",
        "Programming Language :: Python :: 3.8",
        "Programming Language :: Python :: 3.9",
        "Programming Language :: Python :: 3.10",
        "Programming Language :: Python :: 3.11",
        "Topic :: Scientific/Engineering :: Bio-Informatics",
        "Topic :: Scientific/Engineering :: Chemistry",
        "Topic :: Software Development :: Libraries :: Python Modules",
    ],
    packages=find_packages(
        exclude=["scripts", "tests", "tests.*", "extras", "doc/examples"]
    ),
    scripts=[
        "scripts/gw-join_parts.py",
        "scripts/gw-merge_topologies.py",
        "scripts/gw-forcefield.py",
        "scripts/gw-partial_tempering.py",
    ],
    package_data={
        "gromacs": [
            "templates/*.sge",
            "templates/*.pbs",  # template files
            "templates/*.ll",
            "templates/*.sh",
            "templates/*.mdp",
            "templates/*.cfg",
        ],
    },
    install_requires=[
        "numpy>=1.0",
        "six",  # towards py 3 compatibility
        "numkit",  # numerical helpers
        "matplotlib",
    ],
    tests_require=["pytest", "numpy>=1.0", "pandas>=0.17"],
    zip_safe=True,
)
=======
setup(name="GromacsWrapper",
      version=versioneer.get_version(),
      cmdclass=versioneer.get_cmdclass(),
      description="A Python wrapper around the Gromacs tools.",
      long_description=long_description,
      long_description_content_type="text/x-rst",
      author="Oliver Beckstein",
      author_email="orbeckst@gmail.com",
      license="GPLv3",
      url="https://github.com/Becksteinlab/GromacsWrapper",
      download_url="https://github.com/Becksteinlab/GromacsWrapper/downloads",
      keywords="science Gromacs analysis 'molecular dynamics'",
      classifiers=[
        'Development Status :: 4 - Beta',
        'Environment :: Console',
        'Intended Audience :: Science/Research',
        'License :: OSI Approved :: GNU General Public License (GPL)',
        'License :: OSI Approved :: BSD License',
        'Operating System :: POSIX',
        'Operating System :: MacOS :: MacOS X',
        'Operating System :: Microsoft :: Windows ',
        'Programming Language :: Python',
        'Programming Language :: Python :: 2',
        'Programming Language :: Python :: 2.7',
        'Programming Language :: Python :: 3',
        'Programming Language :: Python :: 3.6',
        'Programming Language :: Python :: 3.7',
        'Programming Language :: Python :: 3.8',
        'Programming Language :: Python :: 3.9',
        'Programming Language :: Python :: 3.10',
        'Programming Language :: Python :: 3.11',
        'Topic :: Scientific/Engineering :: Bio-Informatics',
        'Topic :: Scientific/Engineering :: Chemistry',
        'Topic :: Software Development :: Libraries :: Python Modules',
      ],
      packages=find_packages(
          exclude=['scripts', 'tests', 'tests.*', 'extras', 'doc/examples']),
      scripts=[
          'scripts/gw-join_parts.py',
          'scripts/gw-merge_topologies.py',
          'scripts/gw-forcefield.py',
          'scripts/gw-partial_tempering.py',
      ],
      package_data={'gromacs': ['templates/*.sge', 'templates/*.pbs',  # template files
                                'templates/*.ll', 'templates/*.sh',
                                'templates/*.mdp', 'templates/*.cfg'
                                ],
                    },
      install_requires=['numpy>=1.0',
                        'six',          # towards py 3 compatibility
                        'numkit',       # numerical helpers
                        'matplotlib',
                        ],
      tests_require=['pytest', 'pandas>=0.17'],
      zip_safe=True,
      )
>>>>>>> 3653164a
<|MERGE_RESOLUTION|>--- conflicted
+++ resolved
@@ -13,7 +13,6 @@
     long_description = readme.read()
 
 
-<<<<<<< HEAD
 setup(
     name="GromacsWrapper",
     version=versioneer.get_version(),
@@ -75,64 +74,6 @@
         "numkit",  # numerical helpers
         "matplotlib",
     ],
-    tests_require=["pytest", "numpy>=1.0", "pandas>=0.17"],
+    tests_require=["pytest", "pandas>=0.17"],
     zip_safe=True,
-)
-=======
-setup(name="GromacsWrapper",
-      version=versioneer.get_version(),
-      cmdclass=versioneer.get_cmdclass(),
-      description="A Python wrapper around the Gromacs tools.",
-      long_description=long_description,
-      long_description_content_type="text/x-rst",
-      author="Oliver Beckstein",
-      author_email="orbeckst@gmail.com",
-      license="GPLv3",
-      url="https://github.com/Becksteinlab/GromacsWrapper",
-      download_url="https://github.com/Becksteinlab/GromacsWrapper/downloads",
-      keywords="science Gromacs analysis 'molecular dynamics'",
-      classifiers=[
-        'Development Status :: 4 - Beta',
-        'Environment :: Console',
-        'Intended Audience :: Science/Research',
-        'License :: OSI Approved :: GNU General Public License (GPL)',
-        'License :: OSI Approved :: BSD License',
-        'Operating System :: POSIX',
-        'Operating System :: MacOS :: MacOS X',
-        'Operating System :: Microsoft :: Windows ',
-        'Programming Language :: Python',
-        'Programming Language :: Python :: 2',
-        'Programming Language :: Python :: 2.7',
-        'Programming Language :: Python :: 3',
-        'Programming Language :: Python :: 3.6',
-        'Programming Language :: Python :: 3.7',
-        'Programming Language :: Python :: 3.8',
-        'Programming Language :: Python :: 3.9',
-        'Programming Language :: Python :: 3.10',
-        'Programming Language :: Python :: 3.11',
-        'Topic :: Scientific/Engineering :: Bio-Informatics',
-        'Topic :: Scientific/Engineering :: Chemistry',
-        'Topic :: Software Development :: Libraries :: Python Modules',
-      ],
-      packages=find_packages(
-          exclude=['scripts', 'tests', 'tests.*', 'extras', 'doc/examples']),
-      scripts=[
-          'scripts/gw-join_parts.py',
-          'scripts/gw-merge_topologies.py',
-          'scripts/gw-forcefield.py',
-          'scripts/gw-partial_tempering.py',
-      ],
-      package_data={'gromacs': ['templates/*.sge', 'templates/*.pbs',  # template files
-                                'templates/*.ll', 'templates/*.sh',
-                                'templates/*.mdp', 'templates/*.cfg'
-                                ],
-                    },
-      install_requires=['numpy>=1.0',
-                        'six',          # towards py 3 compatibility
-                        'numkit',       # numerical helpers
-                        'matplotlib',
-                        ],
-      tests_require=['pytest', 'pandas>=0.17'],
-      zip_safe=True,
-      )
->>>>>>> 3653164a
+)