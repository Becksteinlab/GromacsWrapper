# setuptools installation of GromacsWrapper
# Copyright (c) 2008-2011 Oliver Beckstein <orbeckst@gmail.com>
# Released under the GNU Public License 3 (or higher, your choice)
#
# See the files INSTALL and README for details or visit
# https://github.com/Becksteinlab/GromacsWrapper
from setuptools import setup, find_packages

import versioneer

with open("README.rst") as readme:
    long_description = readme.read()


setup(
    name="GromacsWrapper",
    version=versioneer.get_version(),
    cmdclass=versioneer.get_cmdclass(),
    description="A Python wrapper around the GROMACS tools.",
    long_description=long_description,
    long_description_content_type="text/x-rst",
    author="Oliver Beckstein",
    author_email="orbeckst@gmail.com",
    license="GPLv3",
    url="https://github.com/Becksteinlab/GromacsWrapper",
    download_url="https://github.com/Becksteinlab/GromacsWrapper/downloads",
    keywords="science Gromacs analysis 'molecular dynamics'",
    classifiers=[
        "Development Status :: 4 - Beta",
        "Environment :: Console",
        "Intended Audience :: Science/Research",
        "License :: OSI Approved :: GNU General Public License (GPL)",
        "License :: OSI Approved :: BSD License",
        "Operating System :: POSIX",
        "Operating System :: MacOS :: MacOS X",
        "Operating System :: Microsoft :: Windows ",
        "Programming Language :: Python :: 3",
        "Programming Language :: Python :: 3.8",
        "Programming Language :: Python :: 3.9",
        "Programming Language :: Python :: 3.10",
        "Programming Language :: Python :: 3.11",
        "Topic :: Scientific/Engineering :: Bio-Informatics",
        "Topic :: Scientific/Engineering :: Chemistry",
        "Topic :: Software Development :: Libraries :: Python Modules",
    ],
    packages=find_packages(
        exclude=["scripts", "tests", "tests.*", "extras", "doc/examples"]
    ),
    scripts=[
        "scripts/gw-join_parts.py",
        "scripts/gw-merge_topologies.py",
        "scripts/gw-forcefield.py",
        "scripts/gw-partial_tempering.py",
    ],
    package_data={
        "gromacs": [
            "templates/*.sge",
            "templates/*.pbs",  # template files
            "templates/*.ll",
            "templates/*.sh",
            "templates/*.mdp",
            "templates/*.cfg",
        ],
    },
    install_requires=[
        "aenum",
        "matplotlib",
        "numkit",  # numerical helpers
        "numpy>=1.0",
<<<<<<< HEAD
        "six",  # towards py 3 compatibility
=======
        "numkit",  # numerical helpers
        "matplotlib",
>>>>>>> 51e1a037
    ],
    tests_require=["pytest", "pandas>=0.17"],
    zip_safe=True,
)<|MERGE_RESOLUTION|>--- conflicted
+++ resolved
@@ -67,12 +67,6 @@
         "matplotlib",
         "numkit",  # numerical helpers
         "numpy>=1.0",
-<<<<<<< HEAD
-        "six",  # towards py 3 compatibility
-=======
-        "numkit",  # numerical helpers
-        "matplotlib",
->>>>>>> 51e1a037
     ],
     tests_require=["pytest", "pandas>=0.17"],
     zip_safe=True,
