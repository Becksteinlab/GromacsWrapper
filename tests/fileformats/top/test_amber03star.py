--- conflicted
+++ resolved
@@ -12,12 +12,7 @@
 from .top import TopologyTest
 from ...datafiles import datafile
 
-<<<<<<< HEAD
 
-@pytest.mark.xfail(
-    gromacs.release().startswith("2022"),
-    reason="issue https://github.com/Becksteinlab/GromacsWrapper/issues/236",
-)
 class TestAmber03star(TopologyTest):
     processed = datafile("fileformats/top/amber03star/processed.top")
     conf = datafile("fileformats/top/amber03star/conf.gro")
@@ -35,14 +30,9 @@
         "LI",
         "ZN",
     ]
-=======
-class TestAmber03star(TopologyTest):
-        processed = datafile('fileformats/top/amber03star/processed.top')
-        conf = datafile('fileformats/top/amber03star/conf.gro')
-        molecules = ['Protein', 'SOL', 'IB+', 'CA', 'CL', 'NA', 'MG', 'K', 'RB', 'CS', 'LI', 'ZN']
 
-        @pytest.mark.xfail(gromacs.release().startswith(("2022", "2023")),
-                           reason="issue #236 https://github.com/Becksteinlab/GromacsWrapper/issues/236")
-        def test_mdrun(self, tmpdir, low_performance):
-                super(TestAmber03star, self).test_mdrun(tmpdir, low_performance)
->>>>>>> 05c3625f
+    @pytest.mark.xfail(gromacs.release().startswith(("2022", "2023")),
+                       reason="issue #236 https://github.com/Becksteinlab/GromacsWrapper/issues/236")
+    def test_mdrun(self, tmpdir, low_performance):
+            super(TestAmber03star, self).test_mdrun(tmpdir, low_performance)
+ 